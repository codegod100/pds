--- conflicted
+++ resolved
@@ -3,13 +3,9 @@
   push:
     branches:
       - main
-<<<<<<< HEAD
       - pdsv2
-=======
-      - update-versions
     tags:
       - v*
->>>>>>> 9874055f
 env:
   REGISTRY: ghcr.io
   USERNAME: ${{ github.actor }}
@@ -59,12 +55,8 @@
           push: ${{ github.event_name != 'pull_request' }}
           platforms: linux/amd64,linux/arm64
           file: ./Dockerfile
-<<<<<<< HEAD
           tags: |
             ${{ steps.meta.outputs.tags }}
-=======
-          tags: ${{ steps.meta.outputs.tags }}
->>>>>>> 9874055f
           labels: ${{ steps.meta.outputs.labels }}
           cache-from: type=gha
           cache-to: type=gha,mode=max