{
  "name": "pds",
  "private": true,
  "version": "0.0.0",
  "description": "Service entrypoint for atproto personal data server",
  "packageManager": "pnpm@8.15.9",
  "main": "index.js",
  "license": "MIT",
  "dependencies": {
<<<<<<< HEAD
    "@atproto/pds": "0.4.82"
=======
    "@atproto/pds": "0.4.74"
>>>>>>> d0c43fbd
  }
}<|MERGE_RESOLUTION|>--- conflicted
+++ resolved
@@ -7,10 +7,6 @@
   "main": "index.js",
   "license": "MIT",
   "dependencies": {
-<<<<<<< HEAD
     "@atproto/pds": "0.4.82"
-=======
-    "@atproto/pds": "0.4.74"
->>>>>>> d0c43fbd
   }
 }