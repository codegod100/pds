--- conflicted
+++ resolved
@@ -6,7 +6,6 @@
 
 dependencies:
   '@atproto/pds':
-<<<<<<< HEAD
     specifier: 0.4.82
     version: 0.4.82
 
@@ -16,105 +15,90 @@
     resolution: {integrity: sha512-hwYx0XpgIl2zydRy13DtWvywruuHk1EX+yCjqjgUIezUm8fi35ZN4QvR6INEm0MpN2MD/kQsImPbd8ZftzZ3zw==}
     dependencies:
       '@atproto-labs/fetch': 0.1.2
-=======
-    specifier: 0.4.74
-    version: 0.4.74
-
-packages:
-
-  /@atproto-labs/fetch-node@0.1.3:
-    resolution: {integrity: sha512-KX3ogPJt6dXNppWImQ9omfhrc8t73WrJaxHMphRAqQL8jXxKW5NBCTjSuwroBkJ1pj1aValBrc5NpdYu+H/9Qg==}
-    dependencies:
-      '@atproto-labs/fetch': 0.1.1
->>>>>>> d0c43fbd
       '@atproto-labs/pipe': 0.1.0
       ipaddr.js: 2.2.0
       psl: 1.9.0
       undici: 6.20.1
     dev: false
 
-<<<<<<< HEAD
+  /@atproto-labs/fetch-node@0.1.7:
+    resolution: {integrity: sha512-vZ627PQqVGiBmPxulnviIGvvBPpTdzOcnfU1WcLeES3E0WjNxRGQqFaodBl5Zc4cj3QSPG/KC6wPcj/rjhbDrQ==}
+    engines: {node: '>=18.7.0'}
+    dependencies:
+      '@atproto-labs/fetch': 0.2.1
+      '@atproto-labs/pipe': 0.1.0
+      ipaddr.js: 2.2.0
+      psl: 1.9.0
+      undici: 6.20.1
+    dev: false
+
   /@atproto-labs/fetch@0.1.2:
     resolution: {integrity: sha512-7mQQIRtVenqtdBQKCqoLjyAhPS2aA56EGEjyz5zB3sramM3qkrvzyusr55GAzGDS0tvB6cy9cDEtSLmfK7LUnA==}
-=======
-  /@atproto-labs/fetch@0.1.1:
-    resolution: {integrity: sha512-X1zO1MDoJzEurbWXMAe1H8EZ995Xam/aXdxhGVrXmOMyPDuvBa1oxwh/kQNZRCKcMQUbiwkk+Jfq6ZkTuvGbww==}
->>>>>>> d0c43fbd
     dependencies:
       '@atproto-labs/pipe': 0.1.0
     optionalDependencies:
       zod: 3.23.8
     dev: false
 
+  /@atproto-labs/fetch@0.2.1:
+    resolution: {integrity: sha512-V22/7C7r+FfIDZA/BVn5UeuK5JccDp7nOiRfp5JITpVw2OXQbVfd8kywN7voWvPXw4sjd4cHoIPgQa0wvQGenQ==}
+    dependencies:
+      '@atproto-labs/pipe': 0.1.0
+    optionalDependencies:
+      zod: 3.23.8
+    dev: false
+
   /@atproto-labs/pipe@0.1.0:
     resolution: {integrity: sha512-ghOqHFyJlQVFPESzlVHjKroP0tPzbmG5Jms0dNI9yLDEfL8xp4OFPWLX4f6T8mRq69wWs4nIDM3sSsFbFqLa1w==}
     dev: false
 
-  /@atproto-labs/simple-store-memory@0.1.1:
-    resolution: {integrity: sha512-PCRqhnZ8NBNBvLku53O56T0lsVOtclfIrQU/rwLCc4+p45/SBPrRYNBi6YFq5rxZbK6Njos9MCmILV/KLQxrWA==}
-    dependencies:
-      '@atproto-labs/simple-store': 0.1.1
+  /@atproto-labs/simple-store-memory@0.1.2:
+    resolution: {integrity: sha512-q6wawjKKXuhUzr2MnkSlgr6zU6VimYkL8eNvLQvkroLnIDyMkoCKO4+EJ885ZD8lGwBo4pX9Lhrg9JJ+ncJI8g==}
+    dependencies:
+      '@atproto-labs/simple-store': 0.1.2
       lru-cache: 10.2.0
     dev: false
 
-  /@atproto-labs/simple-store@0.1.1:
-    resolution: {integrity: sha512-WKILW2b3QbAYKh+w5U2x6p5FqqLl0nAeLwGeDY+KjX01K4Dq3vQTR9b/qNp0jZm48CabPQVrqCv0PPU9LgRRRg==}
-    dev: false
-
-<<<<<<< HEAD
+  /@atproto-labs/simple-store@0.1.2:
+    resolution: {integrity: sha512-9vTNvyPPBs44tKVFht16wGlilW8u4wpEtKwLkWbuNEh3h9TTQ8zjVhEoGZh/v73G4Otr9JUOSIq+/5+8OZD2mQ==}
+    dev: false
+
   /@atproto-labs/xrpc-utils@0.0.1:
     resolution: {integrity: sha512-nenHwG6shq9p0tXX4HwoU8eWG23hveB4Jw0Y3VuKqHPMcSt3FQytV4POGe40X3opNERrYd406rtAAzHbOzKvhw==}
     dependencies:
-      '@atproto/xrpc': 0.6.6
-      '@atproto/xrpc-server': 0.7.5
+      '@atproto/xrpc': 0.6.9
+      '@atproto/xrpc-server': 0.7.11
     transitivePeerDependencies:
       - bufferutil
       - supports-color
       - utf-8-validate
     dev: false
 
-  /@atproto/api@0.13.26:
-    resolution: {integrity: sha512-W3zsgCdEuyvP2Qj3Np858kwjv5/pAd/pX3Z5HtLKIYt8uQottAZkuH+2dV+WRovgxHekyCyFJK07NuD4TQ9WMQ==}
-    dependencies:
-      '@atproto/common-web': 0.3.2
-      '@atproto/lexicon': 0.4.5
-      '@atproto/syntax': 0.3.1
-      '@atproto/xrpc': 0.6.6
-=======
-  /@atproto/api@0.13.18:
-    resolution: {integrity: sha512-rrl5HhzGYWZ7fiC965TPBUOVItq9M4dxMb6qz8IvAVQliSkrJrKc7UD0QWL89QiiXaOBuX8w+4i5r4wrfBGddg==}
-    dependencies:
-      '@atproto/common-web': 0.3.1
-      '@atproto/lexicon': 0.4.3
-      '@atproto/syntax': 0.3.1
-      '@atproto/xrpc': 0.6.4
->>>>>>> d0c43fbd
+  /@atproto/api@0.13.35:
+    resolution: {integrity: sha512-vsEfBj0C333TLjDppvTdTE0IdKlXuljKSveAeI4PPx/l6eUKNnDTsYxvILtXUVzwUlTDmSRqy5O4Ryh78n1b7g==}
+    dependencies:
+      '@atproto/common-web': 0.4.0
+      '@atproto/lexicon': 0.4.7
+      '@atproto/syntax': 0.3.3
+      '@atproto/xrpc': 0.6.9
       await-lock: 2.2.2
       multiformats: 9.9.0
       tlds: 1.250.0
       zod: 3.23.8
     dev: false
 
-<<<<<<< HEAD
-  /@atproto/aws@0.2.11:
-    resolution: {integrity: sha512-IEcs1i/x+CbVM1RFZGb77ayN56Pyx9qZUqYDL1mQ3ZzkEQYwfdbS3UdIkagdZ/k1u51dbotd7WuavuF0c/YVVQ==}
-    dependencies:
-      '@atproto/common': 0.4.6
-      '@atproto/crypto': 0.4.2
-      '@atproto/repo': 0.6.1
-=======
-  /@atproto/aws@0.2.9:
-    resolution: {integrity: sha512-sc9aXUePcqItkJSOJJnGNVthVfAKjhn3zMDG+RRLzKUBye6Yutrlhpt1yxNZLHQiqIK5fy2Cuc4EX3p3jeWUYw==}
-    dependencies:
-      '@atproto/common': 0.4.4
-      '@atproto/crypto': 0.4.2
-      '@atproto/repo': 0.5.5
->>>>>>> d0c43fbd
+  /@atproto/aws@0.2.15:
+    resolution: {integrity: sha512-4fR7wEnlGtkchfL7XdQ61yALNbIMpX1xL4H0XEq+o3LzM7/08lw2vhQCDFCqqjOJwWXxefQRsVXG5p7iyy3HPA==}
+    engines: {node: '>=18.7.0'}
+    dependencies:
+      '@atproto/common': 0.4.8
+      '@atproto/crypto': 0.4.4
+      '@atproto/repo': 0.6.5
       '@aws-sdk/client-cloudfront': 3.515.0
       '@aws-sdk/client-kms': 3.515.0
       '@aws-sdk/client-s3': 3.515.0
       '@aws-sdk/lib-storage': 3.515.0(@aws-sdk/client-s3@3.515.0)
-      '@noble/curves': 1.3.0
+      '@noble/curves': 1.8.1
       key-encoder: 2.0.3
       multiformats: 9.9.0
       uint8arrays: 3.0.0
@@ -122,13 +106,8 @@
       - aws-crt
     dev: false
 
-<<<<<<< HEAD
-  /@atproto/common-web@0.3.2:
-    resolution: {integrity: sha512-Vx0JtL1/CssJbFAb0UOdvTrkbUautsDfHNOXNTcX2vyPIxH9xOameSqLLunM1hZnOQbJwyjmQCt6TV+bhnanDg==}
-=======
-  /@atproto/common-web@0.3.1:
-    resolution: {integrity: sha512-N7wiTnus5vAr+lT//0y8m/FaHHLJ9LpGuEwkwDAeV3LCiPif4m/FS8x/QOYrx1PdZQwKso95RAPzCGWQBH5j6Q==}
->>>>>>> d0c43fbd
+  /@atproto/common-web@0.4.0:
+    resolution: {integrity: sha512-ZYL0P9myHybNgwh/hBY0HaBzqiLR1B5/ie5bJpLQAg0whRzNA28t8/nU2vh99tbsWcAF0LOD29M8++LyENJLNQ==}
     dependencies:
       graphemer: 1.4.0
       multiformats: 9.9.0
@@ -145,17 +124,11 @@
       zod: 3.23.8
     dev: false
 
-<<<<<<< HEAD
-  /@atproto/common@0.4.6:
-    resolution: {integrity: sha512-X33ZubLPrHLNur2Ln4tRP5TY0G0u/t9DyAeA5dgtTNGIXE3iJIlfiUSR0PW5s1iAvBbrrJK4BwaA2Pqsdl+RNw==}
-    dependencies:
-      '@atproto/common-web': 0.3.2
-=======
-  /@atproto/common@0.4.4:
-    resolution: {integrity: sha512-58tMbn6A1Zu296s/l3uIj8z9d7IRHpZvLOfsFRikaQaYrzhJpL2aPY4uFQ8GJcxnsxeUnxBCrQz9we5jVVJI5Q==}
-    dependencies:
-      '@atproto/common-web': 0.3.1
->>>>>>> d0c43fbd
+  /@atproto/common@0.4.8:
+    resolution: {integrity: sha512-/etCtnWQGLcfiGhIPwxAWrzgzoGB22nMWMeQcU6xZgRT4Cqrfg3A08jAMIHqve/AQpL+6D82lHYp36CG7a5G0w==}
+    engines: {node: '>=18.7.0'}
+    dependencies:
+      '@atproto/common-web': 0.4.0
       '@ipld/dag-cbor': 7.0.3
       cbor-x: 1.5.8
       iso-datestring-validator: 2.2.2
@@ -181,91 +154,60 @@
       uint8arrays: 3.0.0
     dev: false
 
-<<<<<<< HEAD
-  /@atproto/identity@0.4.4:
-    resolution: {integrity: sha512-JtFmrVm1bWJl5c4iM3ymnZo32PV7gbt1gxBtYkT+ek7AxTLTyWlVue6emiMyLrURvIScbNkKqOTWlVh+GI/s9Q==}
-    dependencies:
-      '@atproto/common-web': 0.3.2
-      '@atproto/crypto': 0.4.2
-=======
-  /@atproto/identity@0.4.3:
-    resolution: {integrity: sha512-DLXMWh57dHvIeBl+IvC+q20z0IdDZT1awOn84vDyxacL9DfhbiTy/zCUPFEzHyvfrilNG1tDA4zQzURubdFqNg==}
-    dependencies:
-      '@atproto/common-web': 0.3.1
-      '@atproto/crypto': 0.4.2
-      axios: 0.27.2
-    transitivePeerDependencies:
-      - debug
->>>>>>> d0c43fbd
-    dev: false
-
-  /@atproto/jwk-jose@0.1.2:
-    resolution: {integrity: sha512-lDwc/6lLn2aZ/JpyyggyjLFsJPMntrVzryyGUx5aNpuTS8SIuc4Ky0REhxqfLopQXJJZCuRRjagHG3uP05/moQ==}
-<<<<<<< HEAD
-    dependencies:
-      '@atproto/jwk': 0.1.1
+  /@atproto/crypto@0.4.4:
+    resolution: {integrity: sha512-Yq9+crJ7WQl7sxStVpHgie5Z51R05etaK9DLWYG/7bR5T4bhdcIgF6IfklLShtZwLYdVVj+K15s0BqW9a8PSDA==}
+    engines: {node: '>=18.7.0'}
+    dependencies:
+      '@noble/curves': 1.8.1
+      '@noble/hashes': 1.7.1
+      uint8arrays: 3.0.0
+    dev: false
+
+  /@atproto/identity@0.4.6:
+    resolution: {integrity: sha512-fJq/cIp9MOgHxZfxuyki6mobk0QxRnbts53DstRixlvb5mOoxwttb9Gp6A8u9q49zBsfOmXNTHmP97I9iMHmTQ==}
+    engines: {node: '>=18.7.0'}
+    dependencies:
+      '@atproto/common-web': 0.4.0
+      '@atproto/crypto': 0.4.4
+    dev: false
+
+  /@atproto/jwk-jose@0.1.4:
+    resolution: {integrity: sha512-JzLn1wUzuLfweznSECdTjSHTxQBEz7Q8oJ4XKjRNludqzyJW8etEH00l1WolLipFxoj1QCG9qy00JmlC59Y6Rw==}
+    dependencies:
+      '@atproto/jwk': 0.1.3
       jose: 5.2.2
     dev: false
 
-  /@atproto/jwk@0.1.1:
-    resolution: {integrity: sha512-6h/bj1APUk7QcV9t/oA6+9DB5NZx9SZru9x+/pV5oHFI9Xz4ZuM5+dq1PfsJV54pZyqdnZ6W6M717cxoC7q7og==}
+  /@atproto/jwk@0.1.3:
+    resolution: {integrity: sha512-5rBgA8Fk4fg6MfNyEQvUnwq1MRn5xZOXYj4oxLuZ549XeNp2Rm2v+psuEkICD+o6pfIoMX4Hw7UTlXDrpsKKlQ==}
     dependencies:
       multiformats: 9.9.0
       zod: 3.23.8
     dev: false
 
-  /@atproto/lexicon@0.4.5:
-    resolution: {integrity: sha512-fljWqMGKn+XWtTprBcS3F1hGBREnQYh6qYHv2sjENucc7REms1gtmZXSerB9N6pVeHVNOnXiILdukeAcic5OEw==}
-    dependencies:
-      '@atproto/common-web': 0.3.2
-=======
-    dependencies:
-      '@atproto/jwk': 0.1.1
-      jose: 5.2.2
-    dev: false
-
-  /@atproto/jwk@0.1.1:
-    resolution: {integrity: sha512-6h/bj1APUk7QcV9t/oA6+9DB5NZx9SZru9x+/pV5oHFI9Xz4ZuM5+dq1PfsJV54pZyqdnZ6W6M717cxoC7q7og==}
-    dependencies:
-      multiformats: 9.9.0
-      zod: 3.23.8
-    dev: false
-
-  /@atproto/lexicon@0.4.3:
-    resolution: {integrity: sha512-lFVZXe1S1pJP0dcxvJuHP3r/a+EAIBwwU7jUK+r8iLhIja+ml6NmYv8KeFHmIJATh03spEQ9s02duDmFVdCoXg==}
-    dependencies:
-      '@atproto/common-web': 0.3.1
->>>>>>> d0c43fbd
-      '@atproto/syntax': 0.3.1
+  /@atproto/lexicon@0.4.7:
+    resolution: {integrity: sha512-/x6h3tAiDNzSi4eXtC8ke65B7UzsagtlGRHmUD95698x5lBRpDnpizj0fZWTZVYed5qnOmz/ZEue+v3wDmO61g==}
+    dependencies:
+      '@atproto/common-web': 0.4.0
+      '@atproto/syntax': 0.3.3
       iso-datestring-validator: 2.2.2
       multiformats: 9.9.0
       zod: 3.23.8
     dev: false
 
-<<<<<<< HEAD
-  /@atproto/oauth-provider@0.2.11:
-    resolution: {integrity: sha512-leo6sMk1KSaYyN37s+Mj3xA7HYe6yYuFvdGfnrjdkzbCOprNshTXK2DHQCAT71kj2nBf68tvjyMOVN4b9bsvNg==}
-    dependencies:
-      '@atproto-labs/fetch': 0.1.2
-      '@atproto-labs/fetch-node': 0.1.4
+  /@atproto/oauth-provider@0.2.17:
+    resolution: {integrity: sha512-fvEbONJfjDRqQoIkB76n1cLz7y6f99Fhgs8h2u1LNZak1p95JZs3Tc5HsDhmUHo2Yk9h22CIwMRRjHImU/m1Nw==}
+    engines: {node: '>=18.7.0'}
+    dependencies:
+      '@atproto-labs/fetch': 0.2.1
+      '@atproto-labs/fetch-node': 0.1.7
       '@atproto-labs/pipe': 0.1.0
-      '@atproto-labs/simple-store': 0.1.1
-      '@atproto-labs/simple-store-memory': 0.1.1
-      '@atproto/common': 0.4.6
-=======
-  /@atproto/oauth-provider@0.2.8:
-    resolution: {integrity: sha512-BgnlnKvPsIfDHRxnZbcOFjtLBfA+M3iWRhzv/t+m15bjmYTRUPwIEhrWg7pYV/mU7u/Q4RqT9l08b+xz6K/uiQ==}
-    dependencies:
-      '@atproto-labs/fetch': 0.1.1
-      '@atproto-labs/fetch-node': 0.1.3
-      '@atproto-labs/pipe': 0.1.0
-      '@atproto-labs/simple-store': 0.1.1
-      '@atproto-labs/simple-store-memory': 0.1.1
-      '@atproto/common': 0.4.4
->>>>>>> d0c43fbd
-      '@atproto/jwk': 0.1.1
-      '@atproto/jwk-jose': 0.1.2
-      '@atproto/oauth-types': 0.2.1
+      '@atproto-labs/simple-store': 0.1.2
+      '@atproto-labs/simple-store-memory': 0.1.2
+      '@atproto/common': 0.4.8
+      '@atproto/jwk': 0.1.3
+      '@atproto/jwk-jose': 0.1.4
+      '@atproto/oauth-types': 0.2.3
       '@hapi/accept': 6.0.3
       '@hapi/bourne': 3.0.0
       '@hapi/content': 6.0.0
@@ -278,13 +220,12 @@
       zod: 3.23.8
     transitivePeerDependencies:
       - supports-color
-<<<<<<< HEAD
-    dev: false
-
-  /@atproto/oauth-types@0.2.1:
-    resolution: {integrity: sha512-hDisUXzcq5KU1HMuCYZ8Kcz7BePl7V11bFjjgZvND3mdSphiyBpJ8MCNn3QzAa6cXpFo0w9PDcYMAlCCRZHdVw==}
-    dependencies:
-      '@atproto/jwk': 0.1.1
+    dev: false
+
+  /@atproto/oauth-types@0.2.3:
+    resolution: {integrity: sha512-M+0WW/alS2BfhKtwvdU3rSaLoycw6kTH1kGKeyDdmb/xN/8QjU7T6dkJe+wX4NC7F23xdKfti9DZhBpEtn+/kg==}
+    dependencies:
+      '@atproto/jwk': 0.1.3
       zod: 3.23.8
     dev: false
 
@@ -294,63 +235,28 @@
     dependencies:
       '@atproto-labs/fetch-node': 0.1.4
       '@atproto-labs/xrpc-utils': 0.0.1
-      '@atproto/api': 0.13.26
-      '@atproto/aws': 0.2.11
-      '@atproto/common': 0.4.6
+      '@atproto/api': 0.13.35
+      '@atproto/aws': 0.2.15
+      '@atproto/common': 0.4.8
       '@atproto/crypto': 0.4.2
-      '@atproto/identity': 0.4.4
-      '@atproto/lexicon': 0.4.5
-      '@atproto/oauth-provider': 0.2.11
-      '@atproto/repo': 0.6.1
+      '@atproto/identity': 0.4.6
+      '@atproto/lexicon': 0.4.7
+      '@atproto/oauth-provider': 0.2.17
+      '@atproto/repo': 0.6.5
       '@atproto/syntax': 0.3.1
-      '@atproto/xrpc': 0.6.6
-      '@atproto/xrpc-server': 0.7.5
-=======
-    dev: false
-
-  /@atproto/oauth-types@0.2.1:
-    resolution: {integrity: sha512-hDisUXzcq5KU1HMuCYZ8Kcz7BePl7V11bFjjgZvND3mdSphiyBpJ8MCNn3QzAa6cXpFo0w9PDcYMAlCCRZHdVw==}
-    dependencies:
-      '@atproto/jwk': 0.1.1
-      zod: 3.23.8
-    dev: false
-
-  /@atproto/pds@0.4.74:
-    resolution: {integrity: sha512-/TTZvhNQVX42g9Ms8txGGaOEpU3Ko2m7/iZfJlUIcPcntBr3lIZvQA5xzbkhdgS0/h1WmHUdQ37//YFK9w22ew==}
-    hasBin: true
-    dependencies:
-      '@atproto-labs/fetch-node': 0.1.3
-      '@atproto/api': 0.13.18
-      '@atproto/aws': 0.2.9
-      '@atproto/common': 0.4.4
-      '@atproto/crypto': 0.4.2
-      '@atproto/identity': 0.4.3
-      '@atproto/lexicon': 0.4.3
-      '@atproto/oauth-provider': 0.2.8
-      '@atproto/repo': 0.5.5
-      '@atproto/syntax': 0.3.1
-      '@atproto/xrpc': 0.6.4
-      '@atproto/xrpc-server': 0.7.3
->>>>>>> d0c43fbd
+      '@atproto/xrpc': 0.6.9
+      '@atproto/xrpc-server': 0.7.11
       '@did-plc/lib': 0.0.4
       '@hapi/address': 5.1.1
       better-sqlite3: 10.1.0
       bytes: 3.1.2
       compression: 1.7.4
       cors: 2.8.5
-<<<<<<< HEAD
-      disposable-email-domains-js: 1.8.0
-      express: 4.18.2
-      express-async-errors: 3.1.1(express@4.18.2)
-      file-type: 16.5.4
-      glob: 10.3.10
-=======
       disposable-email-domains-js: 1.5.0
       express: 4.18.2
       express-async-errors: 3.1.1(express@4.18.2)
       file-type: 16.5.4
       glob: 10.3.12
->>>>>>> d0c43fbd
       handlebars: 4.7.8
       http-terminator: 3.2.0
       ioredis: 5.3.2
@@ -376,23 +282,14 @@
       - utf-8-validate
     dev: false
 
-<<<<<<< HEAD
-  /@atproto/repo@0.6.1:
-    resolution: {integrity: sha512-dohNGgyLU3U58Fk/r0Rrs54tsCHT3iywmhA36slcDVOqxgJEyc+f7+1846KGCJThxEdTq0T1iXshoG7OpqPpYw==}
-    dependencies:
-      '@atproto/common': 0.4.6
-      '@atproto/common-web': 0.3.2
-      '@atproto/crypto': 0.4.2
-      '@atproto/lexicon': 0.4.5
-=======
-  /@atproto/repo@0.5.5:
-    resolution: {integrity: sha512-Zu1tw42KBVyFzIh1XYSIvm8V+V9oEKWJR7NnHBgeSMwCc9QwM32jO7uqgvEjZYEXgdYKanGhv/YHLyxtZa5Ckg==}
-    dependencies:
-      '@atproto/common': 0.4.4
-      '@atproto/common-web': 0.3.1
-      '@atproto/crypto': 0.4.2
-      '@atproto/lexicon': 0.4.3
->>>>>>> d0c43fbd
+  /@atproto/repo@0.6.5:
+    resolution: {integrity: sha512-Sa95LaEMDtwL9M0kp3vuVQIcgEJI+6EssDLIiuPnJAi9SbEPESdUfEiIR5t2oFCkMwrS7OJQCLdCa7CMy+plUg==}
+    engines: {node: '>=18.7.0'}
+    dependencies:
+      '@atproto/common': 0.4.8
+      '@atproto/common-web': 0.4.0
+      '@atproto/crypto': 0.4.4
+      '@atproto/lexicon': 0.4.7
       '@ipld/car': 3.2.4
       '@ipld/dag-cbor': 7.0.3
       multiformats: 9.9.0
@@ -404,23 +301,18 @@
     resolution: {integrity: sha512-fzW0Mg1QUOVCWUD3RgEsDt6d1OZ6DdFmbKcDdbzUfh0t4rhtRAC05KbZYmxuMPWDAiJ4BbbQ5dkAc/mNypMXkw==}
     dev: false
 
-<<<<<<< HEAD
-  /@atproto/xrpc-server@0.7.5:
-    resolution: {integrity: sha512-Jo69+gULH9RrmCxuCYJJLKbOW3HBB2IypuzYzTOPzf5WPdRkjJ46gUVF6t4PupPTIO9kLzluK41YuUhtkMaIdg==}
-    dependencies:
-      '@atproto/common': 0.4.6
-      '@atproto/crypto': 0.4.2
-      '@atproto/lexicon': 0.4.5
-      '@atproto/xrpc': 0.6.6
-=======
-  /@atproto/xrpc-server@0.7.3:
-    resolution: {integrity: sha512-x0qegkN6snrbXJO3v9h2kuh9e90g6ZZkDXv3COiraGS3yRTzIm6i4bMvDSfCI50+0xCNtPKOkpn8taRoRgkyiw==}
-    dependencies:
-      '@atproto/common': 0.4.4
-      '@atproto/crypto': 0.4.2
-      '@atproto/lexicon': 0.4.3
-      '@atproto/xrpc': 0.6.4
->>>>>>> d0c43fbd
+  /@atproto/syntax@0.3.3:
+    resolution: {integrity: sha512-F1LZweesNYdBbZBXVa72N/cSvchG8Q1tG4/209ZXbIuM3FwQtkgn+zgmmV4P4ORmhOeXPBNXvMBpcqiwx/gEQQ==}
+    dev: false
+
+  /@atproto/xrpc-server@0.7.11:
+    resolution: {integrity: sha512-kywMZMw2FbUFk0xBCtSI1mik+dc3uSvloNndI+N4X/+Qv1FGvoCRMi//9TqaSL13MFevTOynVoMVmaZbnaDG9A==}
+    engines: {node: '>=18.7.0'}
+    dependencies:
+      '@atproto/common': 0.4.8
+      '@atproto/crypto': 0.4.4
+      '@atproto/lexicon': 0.4.7
+      '@atproto/xrpc': 0.6.9
       cbor-x: 1.5.8
       express: 4.18.2
       http-errors: 2.0.0
@@ -435,17 +327,10 @@
       - utf-8-validate
     dev: false
 
-<<<<<<< HEAD
-  /@atproto/xrpc@0.6.6:
-    resolution: {integrity: sha512-umXEYVMo9/pyIBoKmIAIi64RXDW9tSXY+wqztlQ6I2GZtjLfNZqmAWU+wADk3SxUe54mvjxxGyA4TtyGtDMfhA==}
-    dependencies:
-      '@atproto/lexicon': 0.4.5
-=======
-  /@atproto/xrpc@0.6.4:
-    resolution: {integrity: sha512-9ZAJ8nsXTqC4XFyS0E1Wlg7bAvonhXQNQ3Ocs1L1LIwFLXvsw/4fNpIHXxvXvqTCVeyHLbImOnE9UiO1c/qIYA==}
-    dependencies:
-      '@atproto/lexicon': 0.4.3
->>>>>>> d0c43fbd
+  /@atproto/xrpc@0.6.9:
+    resolution: {integrity: sha512-vQGA7++DYMNaHx3C7vEjT+2X6hYYLG7JNbBnDLWu0km1/1KYXgRkAz4h+FfYqg1mvzvIorHU7DAs5wevkJDDlw==}
+    dependencies:
+      '@atproto/lexicon': 0.4.7
       zod: 3.23.8
     dev: false
 
@@ -1517,9 +1402,21 @@
       '@noble/hashes': 1.3.3
     dev: false
 
+  /@noble/curves@1.8.1:
+    resolution: {integrity: sha512-warwspo+UYUPep0Q+vtdVB4Ugn8GGQj8iyB3gnRWsztmUHTI3S1nhdiWNsPUGL0vud7JlRRk1XEu7Lq1KGTnMQ==}
+    engines: {node: ^14.21.3 || >=16}
+    dependencies:
+      '@noble/hashes': 1.7.1
+    dev: false
+
   /@noble/hashes@1.3.3:
     resolution: {integrity: sha512-V7/fPHgl+jsVPXqqeOzT8egNj2iBIVt+ECeMMG8TdcnTikP3oaBtUVqpT/gYCR68aEBJSF+XbYUxStjbFMqIIA==}
     engines: {node: '>= 16'}
+    dev: false
+
+  /@noble/hashes@1.7.1:
+    resolution: {integrity: sha512-B8XBPsn4vT/KJAGqDzbwztd+6Yte3P4V7iafm24bxgDe/mlRuK6xmWPuCNrKt2vDafZ8MfJLlchDG/vYafQEjQ==}
+    engines: {node: ^14.21.3 || >=16}
     dev: false
 
   /@noble/secp256k1@1.7.1:
@@ -2071,18 +1968,6 @@
 
   /await-lock@2.2.2:
     resolution: {integrity: sha512-aDczADvlvTGajTDjcjpJMqRkOF6Qdz3YbPZm/PyW6tKPkx2hlYBzxMhEywM/tU72HrVZjgl5VCdRuMlA7pZ8Gw==}
-<<<<<<< HEAD
-=======
-    dev: false
-
-  /axios@0.27.2:
-    resolution: {integrity: sha512-t+yRIyySRTp/wua5xEr+z1q60QmLq8ABsS5O9Me1AsE5dfKqgnCFzwiCZZ/cGNd1lq4/7akDWMxdhVlucjmnOQ==}
-    dependencies:
-      follow-redirects: 1.15.5
-      form-data: 4.0.0
-    transitivePeerDependencies:
-      - debug
->>>>>>> d0c43fbd
     dev: false
 
   /axios@1.6.7:
@@ -2423,23 +2308,13 @@
     engines: {node: '>= 0.8', npm: 1.2.8000 || >= 1.4.16}
     dev: false
 
-  /detect-libc@2.0.2:
-    resolution: {integrity: sha512-UX6sGumvvqSaXgdKGUsgZWqcUyIXZ/vZTrlRT/iobiKhGL0zL4d3osHj3uqllWJK+i+sixDS/3COVEOFbupFyw==}
-    engines: {node: '>=8'}
-    dev: false
-
   /detect-libc@2.0.3:
     resolution: {integrity: sha512-bwy0MGW55bG41VqxxypOsdSdGqLwXPI/focwgTYCFMbdUiBAxLg9CFzG08sz2aqzknwiX7Hkl0bQENjg8iLByw==}
     engines: {node: '>=8'}
     dev: false
 
-<<<<<<< HEAD
-  /disposable-email-domains-js@1.8.0:
-    resolution: {integrity: sha512-0lDlnSMXKSOXOIoERKdvCsy70LWwRHK2Pl2POZvlzm7Rihzl+WULTRv0bgGZSV50sZGlkW4fFbRL7f1LGcGq6g==}
-=======
   /disposable-email-domains-js@1.5.0:
     resolution: {integrity: sha512-L1cn+cZhKmxUwixH8n+n0HG+WbCz+LF4coyT6yMh930tpkD90ZWFx3A9dHIdFMVM745saaeNGYScIEstm3Y3yg==}
->>>>>>> d0c43fbd
     dev: false
 
   /dom-serializer@1.4.1:
@@ -2711,27 +2586,16 @@
     resolution: {integrity: sha512-SyHy3T1v2NUXn29OsWdxmK6RwHD+vkj3v8en8AOBZ1wBQ/hCAQ5bAQTD02kW4W9tUp/3Qh6J8r9EvntiyCmOOw==}
     dev: false
 
-<<<<<<< HEAD
-  /glob@10.3.10:
-    resolution: {integrity: sha512-fa46+tv1Ak0UPK1TOy/pZrIybNNt4HCv7SDzwyfiOZkvZLEbjsZkJBPtDHVshZjbecAoAGSC20MjLDG/qr679g==}
-=======
   /glob@10.3.12:
     resolution: {integrity: sha512-TCNv8vJ+xz4QiqTpfOJA7HvYv+tNIRHKfUWw/q+v2jdgN4ebz+KY9tGx5J4rHP0o84mNP+ApH66HRX8us3Khqg==}
->>>>>>> d0c43fbd
     engines: {node: '>=16 || 14 >=14.17'}
     hasBin: true
     dependencies:
       foreground-child: 3.1.1
       jackspeak: 2.3.6
-<<<<<<< HEAD
-      minimatch: 9.0.3
-      minipass: 7.0.4
-      path-scurry: 1.10.1
-=======
       minimatch: 9.0.4
       minipass: 7.0.4
       path-scurry: 1.10.2
->>>>>>> d0c43fbd
     dev: false
 
   /gopd@1.0.1:
@@ -2952,13 +2816,6 @@
     engines: {node: 14 || >=16.14}
     dev: false
 
-  /lru-cache@6.0.0:
-    resolution: {integrity: sha512-Jo6dJ04CmSjuznwJSS3pUeWmd/H0ffTlkXXgwZi+eq1UCmqQwCh+eLsYOYCwY991i2Fah4h1BEMCx4qThGbsiA==}
-    engines: {node: '>=10'}
-    dependencies:
-      yallist: 4.0.0
-    dev: false
-
   /media-typer@0.3.0:
     resolution: {integrity: sha512-dq+qelQ9akHpcOl/gUVRTxVIOkAJ1wR3QAvb4RsVjS8oVoFjDGTc679wJYmUmknUF5HwMLOgb5O+a3KxfWapPQ==}
     engines: {node: '>= 0.6'}
@@ -3004,13 +2861,8 @@
     resolution: {integrity: sha512-JIYlbt6g8i5jKfJ3xz7rF0LXmv2TkDxBLUkiBeZ7bAx4GnnNMr8xFpGnOxn6GhTEHx3SjRrZEoU+j04prX1ktg==}
     dev: false
 
-<<<<<<< HEAD
-  /minimatch@9.0.3:
-    resolution: {integrity: sha512-RHiac9mvaRw0x3AYRgDC1CxAP7HTcNrrECeA8YYJeWnpo+2Q5CegtZjaotWTWxDG3UeGA1coE05iH1mPjT/2mg==}
-=======
   /minimatch@9.0.4:
     resolution: {integrity: sha512-KqWh+VchfxcMNRAJjj2tnsSJdNbHsVgnkBhTNrW7AjVo6OvLtxw8zfT9oLw1JSohlFzJ8jCoTgaoXvJ+kHt6fw==}
->>>>>>> d0c43fbd
     engines: {node: '>=16 || 14 >=14.17'}
     dependencies:
       brace-expansion: 2.0.1
@@ -3062,7 +2914,7 @@
     resolution: {integrity: sha512-uPEjtyh2tFEvWYt4Jw7McOD5FPcHkcxm/tHZc5PWaDB3JYq0rGFUbgaAK+CT5pYpQddBfsZVWI08OwoRfdfbcQ==}
     engines: {node: '>=10'}
     dependencies:
-      semver: 7.6.0
+      semver: 7.6.3
     dev: false
 
   /node-gyp-build-optional-packages@5.1.1:
@@ -3070,7 +2922,7 @@
     hasBin: true
     requiresBuild: true
     dependencies:
-      detect-libc: 2.0.2
+      detect-libc: 2.0.3
     dev: false
     optional: true
 
@@ -3159,13 +3011,8 @@
     engines: {node: '>=8'}
     dev: false
 
-<<<<<<< HEAD
-  /path-scurry@1.10.1:
-    resolution: {integrity: sha512-MkhCqzzBEpPvxxQ71Md0b1Kk51W01lrYvlMzSUaIzNsODdd7mqhiimSZlr+VegAz5Z6Vzt9Xg2ttE//XBhH3EQ==}
-=======
   /path-scurry@1.10.2:
     resolution: {integrity: sha512-7xTavNy5RQXnsjANvVvMkEjvloOinkAjv/Z6Ildz9v2RinZ4SBKTWFOVRbaF8p0vpHnyjV/UwNDdKuUv6M5qcA==}
->>>>>>> d0c43fbd
     engines: {node: '>=16 || 14 >=14.17'}
     dependencies:
       lru-cache: 10.2.0
@@ -3223,7 +3070,7 @@
     engines: {node: '>=10'}
     hasBin: true
     dependencies:
-      detect-libc: 2.0.2
+      detect-libc: 2.0.3
       expand-template: 2.0.3
       github-from-package: 0.0.0
       minimist: 1.2.8
@@ -3389,14 +3236,6 @@
 
   /semver-compare@1.0.0:
     resolution: {integrity: sha512-YM3/ITh2MJ5MtzaM429anh+x2jiLVjqILF4m4oyQB18W7Ggea7BfqdH/wGMK7dDiMghv/6WG7znWMwUDzJiXow==}
-    dev: false
-
-  /semver@7.6.0:
-    resolution: {integrity: sha512-EnwXhrlwXMk9gKu5/flx5sv/an57AkRplG3hTK68W7FRDN+k+OWBj65M7719OkA82XLBxrcX0KSHj+X5COhOVg==}
-    engines: {node: '>=10'}
-    hasBin: true
-    dependencies:
-      lru-cache: 6.0.0
     dev: false
 
   /semver@7.6.3:
@@ -3797,10 +3636,6 @@
         optional: true
     dev: false
 
-  /yallist@4.0.0:
-    resolution: {integrity: sha512-3wdGidZyq5PB084XLES5TpOSRA3wjXAlIWMhum2kRcv/41Sn2emQ0dycQW4uZXLejwKvg6EsvbdlVL+FYEct7A==}
-    dev: false
-
   /zod@3.23.8:
     resolution: {integrity: sha512-XBx9AXhXktjUqnepgTiE5flcKIYWi/rme0Eaj+5Y0lftuGBq+jyRu/md4WnuxqgP1ubdpNCsYEYPxrzVHD8d6g==}
     dev: false